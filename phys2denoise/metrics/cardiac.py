--- conflicted
+++ resolved
@@ -3,11 +3,7 @@
 
 from .. import references
 from ..due import due
-<<<<<<< HEAD
 from .responses import icrf, crf
-=======
-from .responses import icrf
->>>>>>> 782b74e6
 from .utils import apply_function_in_sliding_window as afsw
 from .utils import convolve_and_rescale
 
@@ -16,13 +12,8 @@
     pass
 
 @due.dcite(references.CHEN_2020)
-<<<<<<< HEAD
 def cardiac_metrics(card, peaks, samplerate, window=6, central_measure="mean", metrics=["hbi", "hrv", "hbi_hrv"]):
     """Calculate the average heart beats interval (HBI) and/or the average heart rate variability (HRV) in a sliding window.
-=======
-def heart_beat_interval(card, peaks, samplerate, window=6, central_measure="mean"):
-    """Calculate the average heart beats interval (HBI) in a sliding window.
->>>>>>> 782b74e6
 
     Parameters
     ----------
@@ -35,13 +26,8 @@
     window : float, optional
         Size of the sliding window, in seconds.
         Default is 6.
-<<<<<<< HEAD
     central_measure : "mean","average", "avg", "median", "mdn",  string, optional
         Measure of the center used (mean or median).
-=======
-    central_measure : "mean", "median", string, optional
-        Measure of the center used (mean/average or median).
->>>>>>> 782b74e6
         Default is "mean".
     metrics : "hbi", "hrv", "hbi_hrv",  string
         Cardiac metric(s) to calculate.
@@ -86,16 +72,9 @@
 
     References
     ----------
-<<<<<<< HEAD
     .. [1] J. E. Chen & L. D. Lewis, "Resting-state "physiological networks"", Neuroimage,
         vol. 213, pp. 116707, 2020.
-
-=======
-    .. [1] J. E. Chen et al., "Resting-state "physiological networks"", NeuroImage,
-       vol. 213, 2020.
->>>>>>> 782b74e6
     """
-
     # Convert window to samples, but halves it.
     halfwindow_samples = int(round(window * samplerate / 2))
 
